--- conflicted
+++ resolved
@@ -6,15 +6,9 @@
 [dependency-groups]
 dev = [
     "anyio==4.8.0",
-<<<<<<< HEAD
-    "faker==35.0.0",
+    "faker==37.5.3",
     "hypothesis==6.136.6",
-    "mypy==1.14.1",
-=======
-    "faker==37.5.3",
-    "hypothesis==6.124.7",
     "mypy==1.17.1",
->>>>>>> 26224fb6
     "polyfactory==2.19.0",
     "pytest==8.4.1",
     "pytest-cov==6.0.0",
